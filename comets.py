#!/usr/bin/env python

'''
The Comets module serves as a Python user interface to COMETS.
For more information see https://comets-manual.readthedocs.io/en/latest/
'''

import re
import math
import subprocess as sp
import pandas as pd
import os
import cobra
import io
import numpy as np

__author__ = "Djordje Bajic, Jean Vila, Jeremy Chacon"
__copyright__ = "Copyright 2019, The COMETS Consortium"
__credits__ = ["Djordje Bajic", "Jean Vila", "Jeremy Chacon"]
__license__ = "MIT"
__version__ = "0.2.1"
__maintainer__ = "Djordje Bajic"
__email__ = "djordje.bajic@yale.edu"
__status__ = "Beta"


class CorruptLine(Exception):
    pass


class OutOfGrid(Exception):
    pass


class UnallocatedMetabolite(Exception):
    pass


def isfloat(value):
    try:
        float(value)
        return True
    except ValueError:
        return False


def read_file(filename):
    f = open(filename, 'r')
    f_lines = f.read()
    f.close()
    return f_lines


def readlines_file(filename):
    f = open(filename, 'r')
    f_lines = f.readlines()
    f.close()
    return f_lines


def chemostat(models, reservoir_media, dilution_rate):
    """ this returns a layout object and a parameters object setup to use the
    given models, reservoir_media, and dilution_rate in a chemostat-like 
    experiment.  
    
    @argument models:  a list of comets models, with initial_pop pre-assigned
    @argument reservoir_media: a dictionary where keys are extracellular metabolite
            names and the values are their concentration in the media
    @argument dilution_rate: a float between zero and 1 specifying the per-hour
            dilution rate
    
    returns (layout, parameters)
    
    then one can either do additional edits or use these files to generate
    a comets object
    """
    mylayout = layout(models)
    
    for key, value in reservoir_media.items():
        mylayout.set_specific_metabolite(key, value)
        mylayout.set_specific_refresh(key, value * dilution_rate)

    parameters = params()
    parameters.all_params['metaboliteDilutionRate'] = dilution_rate
    parameters.all_params['deathRate'] = dilution_rate

    return(mylayout, parameters)
        
    

class model:
    def __init__(self, model=None):
        self.initial_pop = [[0, 0, 0.0]]
        self.id = None
        self.reactions = pd.DataFrame(columns=['REACTION_NAMES', 'ID',
                                               'LB', 'UB', 'EXCH',
                                               'EXCH_IND', 'V_MAX',
                                               'KM', 'HILL'])
        self.smat = pd.DataFrame(columns=['metabolite',
                                          'rxn',
                                          's_coef'])
        self.metabolites = pd.DataFrame(columns=['METABOLITE_NAMES'])
        self.signals = pd.DataFrame(columns=['REACTION_NUMBER',
                                             'EXCH_IND',
                                             'BOUND',
                                             'FUNCTION',
                                             'PARAMETERS',
                                             'REACTION_NAMES','EXCH'],
                                    dtype = object)
        self.light = []
        
        self.vmax_flag = False
        self.km_flag = False
        self.hill_flag = False
        self.convection_flag = False
<<<<<<< HEAD
        self.nonlinear_diffusion_flag = False
        self.neutral_drift_flag = False
        self.noise_variance_flag = False
=======
        self.light_flag = False

>>>>>>> 052b84a4
        self.default_vmax = 10
        self.default_km = 1
        self.default_hill = 1
        self.default_bounds = [0, 1000]
        self.objective = None
        self.optimizer = 'GUROBI'
        self.obj_style = 'MAXIMIZE_OBJECTIVE_FLUX'
        
        if model is not None:
            if isinstance(model, cobra.Model):
                self.load_cobra_model(model)
            else:  # assume it is a path
                if model[-3:] == "cmd":
                    self.read_comets_model(model)
                else:
                    self.read_cobra_model(model)
                                        
    def get_reaction_names(self):
        return(list(self.reactions['REACTION_NAMES']))
                   
    def add_signal(self, rxn_num, exch_ind, bound,
                   function, parms):

        if str(rxn_num).lower().strip() == 'death':
            rxn_name = 'death'
            rxn_num = 'death'
        else:
            rxn_name = self.reactions.loc[self.reactions.ID == rxn_num+1, 'REACTION_NAMES']
            rxn_num = str(rxn_num)

        exch_name = list(self.get_exchange_metabolites())[exch_ind-1]
        new_row = pd.DataFrame({'REACTION_NUMBER': rxn_num,
                                'EXCH_IND': exch_ind,
                                'BOUND': bound,
                                'FUNCTION': function,
                                'PARAMETERS': 1,  
                                'REACTION_NAMES': rxn_name,
                                'EXCH': exch_name},
                               index=[0],
                               dtype=object)
        new_row.loc[0,'PARAMETERS'] = parms
        self.signals = self.signals.append(new_row, ignore_index = True)
<<<<<<< HEAD
    
    def add_neutral_drift_parameter(self, neutralDriftSigma):
        """ toggles neutral drift to on (which is in the model file) and 
        sets the demographic noise parameter neutralDriftSigma) """
        if not isinstance(neutralDriftSigma, float):
            raise ValueError("neutralDriftSigma must be a float")
        self.neutral_drift_flag = True
        self.neutralDriftSigma = neutralDriftSigma
    
    def add_nonlinear_diffusion_parameters(self,
                                           convNonlinDiffZero=1.,
                                           convNonlinDiffN=1.,
                                           convNonlinDiffExponent=1.,
                                           convNonlinDiffHillN=10.,
                                           convNonlinDiffHillK=0.9):
        print("Note: for non-linear diffusion parameters to function,\n"+
              "params.all_params['biomassMotionStyle'] = 'ConvNonlin Diffusion 2D'\n"+
              "must also be set")
        for parm in [convNonlinDiffZero,convNonlinDiffN,
                     convNonlinDiffExponent,convNonlinDiffHillN,
                     convNonlinDiffHillK]      :
            if not isinstance(parm, float):
                raise ValueError('all nonlinear diffusion terms must be floats')
        self.nonlinear_diffusion_flag = True
        self.nonlinear_diffusion_parameters = {'convNonLinDiffZero': convNonlinDiffZero,
                                               'convNonlinDiffN': convNonlinDiffN,
                                               'convNonlinDiffExponent': convNonlinDiffExponent,
                                               'convNonlinDiffHillN': convNonlinDiffHillN,
                                               'convNonlinDiffHillK': convNonlinDiffHillK}
    
    def add_convection_parameters(self, packedDensity = 1.,
                                  elasticModulus = 1.,
                                  frictionConstant = 1.,
                                  convDiffConstant = 1.):
        """ running this without named parameters sets
        default parameters (i.e. 1). 
        Named parameters are used to specify how convection works """
        print("Note: for convection parameters to function,\n"+
              "params.all_params['biomassMotionStyle'] = 'Convection 2D'\n"+
              "must also be set")
=======

    def add_light(self, reaction, abs_coefficient, abs_base):
        if (reaction not in self.reactions['REACTION_NAMES']):
            raise ValueError('the reaction is not present in the model')
        self.light.append([reaction, abs_coefficient, abs_base])
        self.light_flag = True
            
    def add_convection_parameters(self, packedDensity, elasticModulus,
                                  frictionConstant, convDiffConstant,
                                  noiseVariance):
        """ adds parameters for Convection 2D biomassMotionStyle.  In order,
        the four following parameters are required: packedDensity, elasticModulus,
        frictionConstant, convDiffConstant, noiseVariance """
>>>>>>> 052b84a4
        if not isinstance(packedDensity, float):
            raise ValueError('packed_density must be a float')
        if not isinstance(elasticModulus, float):
            raise ValueError('elasticModulus must be a float')
        if not isinstance(frictionConstant, float):
            raise ValueError('frictionConstant must be a float')
        if not isinstance(convDiffConstant, float):
            raise ValueError('convDiffConstant must be a float')        
        self.convection_flag = True
        self.convection_parameters = {'packedDensity': packedDensity,
                                      'elasticModulus': elasticModulus,
                                      'frictionConstant': frictionConstant,
<<<<<<< HEAD
                                      'convDiffConstant': convDiffConstant}
    
    def add_noise_variance_parameter(self, noiseVariance):
        if not isinstance(noiseVariance, float):
            raise ValueError('noiseVariance must be a float')
        self.noise_variance_flag = True
        self.noise_variance = noiseVariance
        
=======
                                      'convDiffConstant': convDiffConstant,
                                      'noiseVariance': noiseVariance}
>>>>>>> 052b84a4

    def get_exchange_metabolites(self):
        """ useful for layouts to grab these and get the set of them """
        exchmets = pd.merge(self.reactions.loc[self.reactions['EXCH'], 'ID'],
                            self.smat,
                            left_on='ID', right_on='rxn',
                            how='inner')['metabolite']
        exchmets = self.metabolites.iloc[exchmets-1]
        return(exchmets.METABOLITE_NAMES)
        
    def change_bounds(self, reaction, lower_bound, upper_bound):
        if reaction not in self.reactions['REACTION_NAMES'].values:
            print('reaction couldnt be found')
            return
        self.reactions.loc[self.reactions['REACTION_NAMES'] == reaction,
                           'LB'] = lower_bound
        self.reactions.loc[self.reactions['REACTION_NAMES'] == reaction,
                           'UB'] = upper_bound

    def get_bounds(self, reaction):
        if reaction not in self.reactions['REACTION_NAMES'].values:
            print('reaction couldnt be found')
            return
        lb = float(self.reactions.loc[self.reactions[
            'REACTION_NAMES'] == reaction, 'LB'])
        ub = float(self.reactions.loc[self.reactions[
            'REACTION_NAMES'] == reaction, 'UB'])
        return((lb, ub))
        
    def change_vmax(self, reaction, vmax):
        if reaction not in self.reactions['REACTION_NAMES'].values:
            print('reaction couldnt be found')
            return
        self.vmax_flag = True
        self.reactions.loc[self.reactions[
            'REACTION_NAMES'] == reaction, 'V_MAX'] = vmax
        
    def change_km(self, reaction, km):
        if reaction not in self.reactions['REACTION_NAMES'].values:
            print('reaction couldnt be found')
            return
        self.km_flag = True
        self.reactions.loc[self.reactions[
            'REACTION_NAMES'] == reaction, 'KM'] = km
        
    def change_hill(self, reaction, hill):
        if reaction not in self.reactions['REACTION_NAMES'].values:
            print('reaction couldnt be found')
            return
        self.hill_flag = True
        self.reactions.loc[self.reactions[
            'REACTION_NAMES'] == reaction, 'HILL'] = hill
        
    def read_cobra_model(self, path):
        curr_m = cobra.io.read_sbml_model(path)
        self.load_cobra_model(curr_m)
        
    def load_cobra_model(self, curr_m):
        self.id = curr_m.id
        # reactions and their features
        reaction_list = curr_m.reactions
        self.reactions['REACTION_NAMES'] = [str(x).split(':')[0] for
                                            x in reaction_list]
        self.reactions['ID'] = [k for k in
                                range(1, len(reaction_list)+1)]
        self.reactions['LB'] = [x.lower_bound for x in reaction_list]
        self.reactions['UB'] = [x.upper_bound for x in reaction_list]

        self.reactions['EXCH'] = [True if (len(k.metabolites) == 1) &
                                  (list(k.metabolites.
                                        values())[0] == (-1)) &
                                  ('DM_' not in k.id)
                                  else False for k in reaction_list]

        exch = self.reactions.loc[self.reactions['EXCH'], 'ID'].tolist()
        self.reactions['EXCH_IND'] = [exch.index(x)+1
                                      if x in exch else 0
                                      for x in self.reactions['ID']]

        self.reactions['V_MAX'] = [k.Vmax
                                   if hasattr(k, 'Vmax')
                                   else float('NaN')
                                   for k in reaction_list]
        
        if not self.reactions.V_MAX.isnull().all():
            self.vmax_flag = True

        self.reactions['KM'] = [k.Km
                                if hasattr(k, 'Km')
                                else float('NaN')
                                for k in reaction_list]

        if not self.reactions.KM.isnull().all():
            self.km_flag = True

        self.reactions['HILL'] = [k.Hill
                                  if hasattr(k, 'Hill')
                                  else float('NaN')
                                  for k in reaction_list]

        if not self.reactions.HILL.isnull().all():
            self.hill_flag = True

        if self.vmax_flag:
            if hasattr(curr_m, 'default_vmax'):
                self.default_vmax = curr_m.default_vmax

        if self.km_flag:
            if hasattr(curr_m, 'default_km'):
                self.default_km = curr_m.default_km

        if self.hill_flag:
            if hasattr(curr_m, 'default_hill'):
                self.default_hill = curr_m.default_hill

        # Metabolites
        metabolite_list = curr_m.metabolites
        self.metabolites['METABOLITE_NAMES'] = [str(x) for
                                                x in metabolite_list]

        # S matrix
        for index, row in self.reactions.iterrows():
            rxn = curr_m.reactions.get_by_id(
                row['REACTION_NAMES'])
            rxn_num = row['ID']
            rxn_mets = [1+list(self.metabolites[
                'METABOLITE_NAMES']).index(
                x.id) for x in rxn.metabolites]
            met_s_coefs = list(rxn.metabolites.values())

            cdf = pd.DataFrame({'metabolite': rxn_mets,
                                'rxn': [rxn_num]*len(rxn_mets),
                                's_coef': met_s_coefs})
            cdf = cdf.sort_values('metabolite')
            self.smat = pd.concat([self.smat, cdf])

        self.smat = self.smat.sort_values(by=['metabolite', 'rxn'])

        # The rest of stuff
        if hasattr(curr_m, 'default_bounds'):
            self.default_bounds = curr_m.default_bounds
            
        obj = [str(x).split(':')[0]
               for x in reaction_list
               if x.objective_coefficient != 0][0]
        self.objective = int(self.reactions[self.reactions.
                                            REACTION_NAMES == obj]['ID'])

        if hasattr(curr_m, 'comets_optimizer'):
            self.optimizer = curr_m.comets_optimizer
            
        if hasattr(curr_m, 'comets_obj_style'):
            self.obj_style = curr_m.comets_obj_style
            
    def read_comets_model(self, path):
        self.id = os.path.splitext(os.path.basename(path))[0]

        # in this way, its robust to empty lines:
        m_f_lines = [s for s in read_file(path).splitlines() if s]
        m_filedata_string = os.linesep.join(m_f_lines)
        ends = []
        for k in range(0, len(m_f_lines)):
            if '//' in m_f_lines[k]:
                ends.append(k)

        # '''----------- S MATRIX ------------------------------'''
        lin_smat = re.split('SMATRIX',
                            m_filedata_string)[0].count('\n')
        lin_smat_end = next(x for x in ends if x > lin_smat)

        self.smat = pd.read_csv(io.StringIO('\n'.join(m_f_lines[
            lin_smat:lin_smat_end])),
                           delimiter=r'\s+',
                           skipinitialspace=True)
        self.smat.columns = ['metabolite', 'rxn', 's_coef']

        # '''----------- REACTIONS AND BOUNDS-------------------'''
        lin_rxns = re.split('REACTION_NAMES',
                            m_filedata_string)[0].count('\n')
        lin_rxns_end = next(x for x in
                            ends if x > lin_rxns)

        rxn = pd.read_csv(io.StringIO('\n'.join(m_f_lines[
            lin_rxns:lin_rxns_end])),
                          delimiter=r'\s+',
                          skipinitialspace=True)
                          
        rxn['ID'] = range(1, len(rxn)+1)

        lin_bnds = re.split('BOUNDS',
                            m_filedata_string)[0].count('\n')
        lin_bnds_end = next(x for x in ends if x > lin_bnds)

        bnds = pd.read_csv(io.StringIO('\n'.join(m_f_lines[
            lin_bnds:lin_bnds_end])),
                           delimiter=r'\s+',
                           skipinitialspace=True)

        default_bounds = [float(bnds.columns[1]),
                          float(bnds.columns[2])]

        bnds.columns = ['ID', 'LB', 'UB']
        reactions = pd.merge(rxn, bnds,
                             left_on='ID', right_on='ID',
                             how='left')
        reactions.LB.fillna(default_bounds[0], inplace=True)
        reactions.UB.fillna(default_bounds[1], inplace=True)

        # '''----------- METABOLITES ---------------------------'''
        lin_mets = re.split('METABOLITE_NAMES',
                            m_filedata_string)[0].count('\n')
        lin_mets_end = next(x for x in ends if x > lin_mets)

        metabolites = pd.read_csv(io.StringIO('\n'.join(m_f_lines[
            lin_mets:lin_mets_end])),
                                  delimiter=r'\s+',
                                  skipinitialspace=True)
        
        # '''----------- EXCHANGE RXNS -------------------------'''
        lin_exch = re.split('EXCHANGE_REACTIONS',
                            m_filedata_string)[0].count('\n')+1
        exch = [int(k) for k in re.findall(r'\S+',
                                           m_f_lines[lin_exch].
                                           strip())]

        reactions['EXCH'] = [True if x in exch else False
                             for x in reactions['ID']]
        reactions['EXCH_IND'] = [exch.index(x)+1
                                 if x in exch else 0
                                 for x in reactions['ID']]

        # '''----------- VMAX VALUES --------------------------'''
        if 'VMAX_VALUES' in m_filedata_string:
            self.vmax_flag = True
            lin_vmax = re.split('VMAX_VALUES',
                                m_filedata_string)[0].count('\n')
            lin_vmax_end = next(x for x in ends if x > lin_vmax)

            Vmax = pd.read_csv(io.StringIO('\n'.join(m_f_lines[
                lin_vmax:lin_vmax_end])),
                               delimiter=r'\s+',
                               skipinitialspace=True)

            Vmax.columns = ['EXCH_IND', 'V_MAX']

            reactions = pd.merge(reactions, Vmax,
                                 left_on='EXCH_IND',
                                 right_on='EXCH_IND',
                                 how='left')
            self.default_vmax = float(m_f_lines[lin_vmax-1].split()[1])
        else:
            reactions['V_MAX'] = np.NaN

        # '''----------- VMAX VALUES --------------------------'''
        if 'KM_VALUES' in m_filedata_string:
            self.km_flag = True
            lin_km = re.split('KM_VALUES',
                              m_filedata_string)[0].count('\n')
            lin_km_end = next(x for x in ends if x > lin_km)

            Km = pd.read_csv(io.StringIO('\n'.join(m_f_lines[
                lin_km:lin_km_end])),
                             delimiter=r'\s+',
                             skipinitialspace=True)
            Km.columns = ['EXCH_IND', 'KM']

            reactions = pd.merge(reactions, Km,
                                 left_on='EXCH_IND',
                                 right_on='EXCH_IND',
                                 how='left')
            self.default_km = float(m_f_lines[lin_km-1].split()[1])
        else:
            reactions['KM'] = np.NaN

        # '''----------- VMAX VALUES --------------------------'''
        if 'HILL_COEFFICIENTS' in m_filedata_string:
            self.hill_flag = True
            lin_hill = re.split('HILL_COEFFICIENTS',
                                m_filedata_string)[0].count('\n')
            lin_hill_end = next(x for x in ends if x > lin_hill)

            Hill = pd.read_csv(io.StringIO('\n'.join(m_f_lines[
                lin_hill:lin_hill_end])),
                               delimiter=r'\s+',
                               skipinitialspace=True)
            Hill.columns = ['EXCH_IND', 'HILL']

            reactions = pd.merge(reactions, Hill,
                                 left_on='EXCH_IND',
                                 right_on='EXCH_IND',
                                 how='left')
            self.default_hill = float(m_f_lines[lin_hill-1].split()[1])
        else:
            reactions['HILL'] = np.NaN

        # '''----------- OBJECTIVE -----------------------------'''
        lin_obj = re.split('OBJECTIVE',
                           m_filedata_string)[0].count('\n')+1
        self.objective = int(m_f_lines[lin_obj].strip())

        # '''----------- OBJECTIVE STYLE -----------------------'''
        if 'OBJECTIVE_STYLE' in m_filedata_string:
            lin_obj_st = re.split('OBJECTIVE_STYLE',
                                  m_filedata_string)[0].count(
                                      '\n')+1
            self.obj_style = m_f_lines[lin_obj_st].strip()

        # '''----------- OPTIMIZER -----------------------------'''
        if 'OPTIMIZER' in m_filedata_string:
            lin_opt = re.split('OPTIMIZER',
                               m_filedata_string)[0].count('\n')
            self.optimizer = m_f_lines[lin_opt].split()[1]
<<<<<<< HEAD
        # '''--------------neutral drift------------------------'''
        if "neutralDrift" in m_filedata_string:
            lin_obj_st = re.split('neutralDrift',
=======
            
        # '''--------------convection---------------------------'''
        if 'packedDensity' in m_filedata_string:
            lin_obj_st = re.split('packedDensity',
>>>>>>> 052b84a4
                                  m_filedata_string)[0].count(
                                      '\n')
            if "TRUE" == upper(m_f_lines[lin_obj_st].strip().split()[1]):
                self.neutral_drift_flag = True
                self.neutralDriftSigma = 0.
        if "neutralDriftsigma" in m_filedata_string:
            lin_opt = re.split('neutralDriftsigma',
                               m_filedata_string)[0].count('\n')
            self.neutralDriftSigma = float(m_f_lines[lin_opt].split()[1])
            
        # '''--------------convection---------------------------'''
        for parm in ['packedDensity', 'elasticModulus',
                     'frictionConstant', 'convDiffConstant']:
            if parm in m_filedata_string:
                lin_obj_st = re.split(parm,
                                      m_filedata_string)[0].count(
                                          '\n')
                parm_value = float(m_f_lines[lin_obj_st].strip().split()[1])
                try:
                    self.convection_parameters[parm] = parm_value
                except:
                    self.convection_flag = True
                    self.convection_parameters = {'packedDensity': 1.,
                                          'elasticModulus': 1.,
                                          'frictionConstant': 1.,
                                          'convDiffConstant': 1.}
                    self.convection_parameters[parm] = parm_value
                         
        # '''--------------non-linear diffusion---------------------------'''
        for parm in ['convNonLinDiffZero', 'convNonlinDiffN','convNonlinDiffExponent',
                     'convNonlinDiffHillN', 'convNonlinDiffHillK']:
            if parm in m_filedata_string:
                lin_obj_st = re.split(parm,
                                      m_filedata_string)[0].count(
                                          '\n')
                parm_value = float(m_f_lines[lin_obj_st].strip().split()[1])
                try:
                    self.nonlinear_diffusion_parameters[parm] = parm_value
                except:
                    self.nonlinear_diffusion_flag = True
                    self.nonlinear_diffusion_parameters = {'convNonLinDiffZero': 1.,
                                                   'convNonlinDiffN': 1.,
                                                   'convNonlinDiffExponent': 1.,
                                                   'convNonlinDiffHillN': 10.,
                                                   'convNonlinDiffHillK': .9}
                    self.nonlinear_diffusion_parameters[parm] = parm_value
        #'''-----------noise variance-----------------'''
        if 'noiseVariance' in m_filedata_string:
            lin_obj_st = re.split('noiseVariance',
                                  m_filedata_string)[0].count(
                                      '\n')
            noiseVariance = float(m_f_lines[lin_obj_st].strip().split()[1])

            self.noise_variance_flag = True
            self.noise_variance = noiseVariance
        # assign the dataframes we just built
        self.reactions = reactions
        self.metabolites = metabolites
                
    def write_comets_model(self, working_dir=None):
        
        path_to_write = ""
        if working_dir is not None:
            path_to_write = working_dir
        path_to_write = path_to_write + self.id + '.cmd'
        
        # format variables for writing comets model
        bnd = self.reactions.loc[(self.reactions['LB']
                                  != self.default_bounds[0]) |
                                 (self.reactions['UB'] !=
                                  self.default_bounds[1]),
                                 ['ID', 'LB', 'UB']].astype(
                                     str).apply(lambda x: '   '.join(x),
                                                axis=1)
        bnd = '    ' + bnd.astype(str)

        rxn_n = '    ' + self.reactions['REACTION_NAMES'].astype(str)

        met_n = '    ' + self.metabolites.astype(str)

        smat = self.smat.astype(str).apply(lambda x:
                                           '   '.join(x), axis=1)
        smat = '    ' + smat.astype(str)

        exch_r = ' '.join([str(x) for x in
                           self.reactions.loc[self.reactions.EXCH, 'ID']])

        # optional fields (vmax,km, hill)
        if self.vmax_flag:
            Vmax = self.reactions.loc[self.reactions['V_MAX'].notnull(),
                                      ['EXCH_IND', 'V_MAX']]
            Vmax = Vmax.astype(str).apply(lambda x:
                                          '   '.join(x), axis=1)
            Vmax = '    ' + Vmax.astype(str)

        if self.km_flag:
            Km = self.reactions.loc[self.reactions['KM'].notnull(),
                                    ['EXCH_IND', 'KM']]
            Km = Km.astype(str).apply(lambda x:
                                      '   '.join(x), axis=1)
            Km = '    ' + Km.astype(str)

        if self.hill_flag:
            Hill = self.reactions.loc[self.reactions['HILL'].notnull(),
                                      ['EXCH_IND', 'HILL']]
            Hill = Hill.astype(str).apply(lambda x:
                                          '   '.join(x), axis=1)
            Hill = '    ' + Hill.astype(str)

        if os.path.isfile(path_to_write):
            os.remove(path_to_write)
        
        with open(path_to_write, 'a') as f:

            f.write('SMATRIX  ' + str(len(self.metabolites)) +
                    '  ' + str(len(self.reactions)) + '\n')
            smat.to_csv(f, mode='a', header=False, index=False)
            f.write(r'//' + '\n')

            f.write('BOUNDS ' +
                    str(self.default_bounds[0]) + ' ' +
                    str(self.default_bounds[1]) + '\n')
            bnd.to_csv(f, mode='a', header=False, index=False)
            f.write(r'//' + '\n')

            f.write('OBJECTIVE\n' +
                    '    ' + str(self.objective) + '\n')
            f.write(r'//' + '\n')

            f.write('METABOLITE_NAMES\n')
            met_n.to_csv(f, mode='a', header=False, index=False)
            f.write(r'//' + '\n')

            f.write('REACTION_NAMES\n')
            rxn_n.to_csv(f, mode='a', header=False, index=False)
            f.write(r'//' + '\n')

            f.write('EXCHANGE_REACTIONS\n')
            f.write(' ' + exch_r + '\n')
            f.write(r'//' + '\n')

            if self.vmax_flag:
                f.write('VMAX_VALUES ' +
                        str(self.default_vmax) + '\n')
                Vmax.to_csv(f, mode='a', header=False, index=False)
                f.write(r'//' + '\n')

            if self.km_flag:
                f.write('KM_VALUES ' +
                        str(self.default_km) + '\n')
                Km.to_csv(f, mode='a', header=False, index=False)
                f.write(r'//' + '\n')

            if self.hill_flag:
                f.write('HILL_VALUES ' +
                        str(self.default_hill) + '\n')
                Hill.to_csv(f, mode='a', header=False, index=False)
                f.write(r'//' + '\n')
                
            if self.light_flag:
                f.write('LIGHT\n')
                for lrxn in self.light:
                    lrxn_ind = str(int(self.reactions.ID[
                        self.reactions['REACTION_NAMES'] == lrxn[0]]))
                    f.write('    {} {} {}\n'.format(lrxn_ind,
                                                    lrxn[1], lrxn[2]))
                f.write(r'//' + '\n')
                
            if self.signals.size > 0:
                f.write('MET_REACTION_SIGNAL\n')
                sub_signals = self.signals.drop(['REACTION_NAMES', 'EXCH'], axis = 'columns')
                col_names = list(self.signals.drop(['REACTION_NAMES','EXCH','PARAMETERS'],
                     axis = 'columns').columns)
                for idx in sub_signals.index:
                    row = sub_signals.drop(['PARAMETERS'], axis = 'columns').iloc[idx,:]
                    n_parms = len(sub_signals.PARAMETERS[idx])
                    curr_col_names = col_names + [str(i) for i in range(n_parms)]
                    temp_df = pd.DataFrame(columns = curr_col_names)
                    temp_df.loc[0,'REACTION_NUMBER'] = row.loc['REACTION_NUMBER']
                    temp_df.loc[0,'EXCH_IND'] = row.loc['EXCH_IND']
                    temp_df.loc[0,'BOUND'] = row.loc['BOUND']
                    temp_df.loc[0,'FUNCTION'] = row.loc['FUNCTION']
                    for i in range(n_parms):
                        temp_df.loc[0,str(i)] = sub_signals.PARAMETERS[idx][i]
                    temp_df.to_csv(f, mode = 'a', sep = ' ', header=False, index=False)
                f.write(r'//' + '\n')
                
            if self.convection_flag:
                for key, value in self.convection_parameters.items():
                    f.write(key + ' ' + str(value) + '\n')
                    f.write(r'//' + '\n')
                    
            if self.nonlinear_diffusion_flag:
                for key, value in self.nonlinear_diffusion_parameters.items():
                    f.write(key + ' ' + str(value) + '\n')
                    f.write(r'//' + '\n')
                    
            if self.noise_variance_flag:
                f.write('noiseVariance' + ' ' +
                        str(self.noise_variance) + '\n')
                f.write(r'//' + '\n')
                    
            if self.neutral_drift_flag:
                f.write("neutralDrift true\n//\n")
                f.write("neutralDriftSigma " + str(self.neutralDriftSigma) + "\n//\n")
                
            f.write('OBJECTIVE_STYLE\n' + self.obj_style + '\n')
            f.write(r'//' + '\n')

            f.write('OPTIMIZER ' + self.optimizer + '\n')
            f.write(r'//' + '\n')


class layout:
    '''
    Generates a COMETS layout either by reading from a file or by building one
    from a list of COBRA models. Or, with no arguments, build an empty layout.
    
    To read a layout from a file, give the path as a string:
        
        layout = comets.layout("./path/to/layout/layoutfile.txt")
    
    To build a layout from a list of models, give the models in a list:
        ijo = cobra.test.load
    
    '''
    def __init__(self, input_obj=None):

        # define an empty layout that can be filled later
        self.models = []
        self.grid = [1, 1]
        self.media = pd.DataFrame(columns=['metabolite',
                                           'init_amount',
                                           'diff_c',
                                           'g_static',
                                           'g_static_val',
                                           'g_refresh'])
        
        # local_media is a dictionary with locations as keys, and as values,
        # another dict with metabolite names as keys and amounts as values
        # this information sets initial, location-specific media amounts.
        self.local_media = {}
        self.global_diff = None
        self.refresh = []
        self.local_refresh = {}
        self.local_static = {}
        self.initial_pop_type = "custom"  # JMC not sure purpose of this
        self.initial_pop = []
        self.all_exchanged_mets = []
        
        self.default_diff_c = 5.0e-6
        self.default_g_static = 0
        self.default_g_static_val = 0
        self.default_g_refresh = 0
        
        self.barriers = []

        self.reactions = []
        self.periodic_media = []
        
        self.region_map = None
        self.region_parameters = {}

        self.__local_media_flag = False
        self.__diffusion_flag = False
        self.__refresh_flag = False
        self.__static_flag = False
        self.__barrier_flag = False
        self.__region_flag = False
        self.__ext_rxns_flag = False
        self.__periodic_media_flag = False
        
        if input_obj is None:
            print('building empty layout model\nmodels will need to be added' +
                  ' with layout.add_model()')
        elif isinstance(input_obj, str):
            if not os.path.isfile(input_obj):
                raise IOError(' when running comets.layout(), input_obj' +
                              ' is a string, and therefore should be a path' +
                              ' to a layout; however, no file could be found' +
                              ' at that path destionation')
            self.read_comets_layout(input_obj)
        else:
            if not isinstance(input_obj, list):
                input_obj = [input_obj]  # probably just one cobra model
            self.models = input_obj
            self.update_models()

    def set_region_parameters(self, region, diffusion, friction):
        """ 
        COMETS can have different regions with different substrate diffusivities
        and frictions.  Here, you set those parameters. For example, if a layout
        had three different substrates, and you wanted to define their diffusion
        for region 1, you would use:
            
            layout.set_region_parameters(1, [1e-6, 1e-6, 1e-6], 1.0)
            
        This does not affect a simulation unless a region map is also set, using
        the layout.set_region_map() function.
        """
        if not self.__region_flag:
            print("Warning: You are setting region parameters but a region" +
                  "map has not been set. Use layout.set_region_map() or these" +
                  "parameters will be unused")
        self.region_parameters[region] = [diffusion, friction]
    
    def set_region_map(self, region_map):
        """
        COMETS can have different regions with different substrate diffusivities
        and frictions.  Here, you set the map defining the regions. Specifically,
        you provide either:
            1) a numpy array whose shape == layout.grid, or
            2) a list of lists whose first length is grid[0] and second len is grid[1]
        
        Populating these objects should be integer values, beginning at 1 and
        incrementing only, that define the different grid areas.  These are
        intimately connected to region_parameters, which are set with
        layout.set_region_parameters()
        """
        if isinstance(region_map, list):
            region_map = np.array(region_map)
        if not tuple(self.grid) == region_map.shape:
            raise ValueError("the shape of your region map must be the " +
                             "same as the grid size. specifically, \n" +
                             "tuple(layout.grid) == region_map.shape\n" +
                             "must be True after region_map = np.array(region_map)")
        self.region_map = region_map
        self.__region_flag = True
        
    def add_external_reaction(self,
                              rxnName, metabolites, stoichiometry, **kwargs):
        
        ext_rxn = {'Name': rxnName,
                   'metabolites': metabolites,
                   'stoichiometry': stoichiometry}

        for key, value in kwargs.items():
            if key not in ['Kcat', 'Km', 'K']:
                print('Warning: Parameter ' + key + ' i not recognized and ' +
                      'will be ignored. Please set either Kcat and Km for' +
                      ' enzymatic reactions, or K for non catalyzed ones')
            else:
                ext_rxn[key] = value

        if 'Kcat' in ext_rxn and len([i for i in ext_rxn['stoichiometry']
                                      if i < 0]) > 1:
            print('Warning: Enzymatic reactions are only allowed to have'
                  + 'one reactant')
        
        self.reactions.append(ext_rxn)
        self.__ext_rxns_flag = True

    def set_global_periodic_media(self,
                                  metabolite, function,
                                  amplitude, period, phase, offset):

        if (metabolite not in self.media['metabolite'].values):
            raise ValueError('the metabolite is not present in the media')
        if (function not in ['step', 'sin', 'cos', 'half_sin', 'half_cos']):
            raise ValueError(function + ': function unknown')
        
        self.periodic_media.append([self.media.index[self.media['metabolite']
                                                     == metabolite][0],
                                    function, amplitude, period,
                                    phase, offset])
        self.__periodic_media_flag = True
        
    def read_comets_layout(self, input_obj):

        # .. load layout file
        f_lines = [s for s in read_file(input_obj).splitlines() if s]
        filedata_string = os.linesep.join(f_lines)
        end_blocks = []
        for i in range(0, len(f_lines)):
            if '//' in f_lines[i]:
                end_blocks.append(i)
                
        # '''----------- GRID ------------------------------------------'''
        try:
            self.grid = [int(i) for i in f_lines[2].split()[1:]]
            if len(self.grid) < 2:
                raise CorruptLine
        except CorruptLine:
            print('\n ERROR CorruptLine: Only ' + str(len(self.grid)) +
                  ' dimension(s) specified for world grid')
            
        # '''----------- MODELS ----------------------------------------'''
        '''
        Models can be specified in layout as either comets format models
        or .xml format (sbml cobra compliant)
        
        '''            
        # right now, assume all models in layouts are strings leading to
        # comets model files
        
        # models need initial pop, so lets grab that first

        # '''----------- INITIAL POPULATION ----------------------------'''
        lin_initpop = re.split('initial_pop',
                               filedata_string)[0].count('\n')
        lin_initpop_end = next(x for x in end_blocks if x > lin_initpop)

        g_initpop = f_lines[lin_initpop].split()[1:]
        
        # TODO:  I think we should deprecate these, it makes things difficult
        # then, we could just generate these on-the-fly using the py toolbox,
        # and have the initial_pop always appear to be 'custom' type to COMETS
        # DB totally agree

        if (len(g_initpop) > 0 and g_initpop[0] in ['random',
                                                    'random_rect',
                                                    'filled',
                                                    'filled_rect',
                                                    'square']):
            self.initial_pop_type = g_initpop[0]
            self.initial_pop = [float(x) for x in g_initpop[1:]]
        else:
            self.initial_pop_type = 'custom'
            
            # .. local initial population values
            lin_initpop += 1
            
            # list of lists of lists. first level per-model, then per-location
            temp_init_pop_for_models = [[] for x in
                                        range(len(f_lines[0].split()[1:]))]
        
            try:
                for i in range(lin_initpop, lin_initpop_end):
                    ipop_spec = [float(x) for x in
                                 f_lines[i].split()]
                    if len(ipop_spec)-2 != len(temp_init_pop_for_models):
                        raise CorruptLine
                    if (ipop_spec[0] >= self.grid[0] or
                            ipop_spec[1] >= self.grid[1]):
                        raise OutOfGrid
                    else:
                        for j in range(len(ipop_spec)-2):
                            if ipop_spec[j+2] != 0.0:
                                if len(temp_init_pop_for_models[j]) == 0:
                                    temp_init_pop_for_models[j] = [[ipop_spec[0],
                                                                    ipop_spec[1],
                                                                    ipop_spec[j+2]]]
                                else:
                                    temp_init_pop_for_models[j].append([ipop_spec[0],
                                                                        ipop_spec[1],
                                                                        ipop_spec[j+2]])
                                    
            except CorruptLine:
                print('Problem at some initial population lines')
            except OutOfGrid:
                print('Some initial population values' +
                      ' fall outside of the defined grid')

        models = f_lines[0].split()[1:]
        if len(models) > 0:
            for i, model_path in enumerate(models):
                curr_model = model(model_path)
                # TODO: get the initial pop information for each model, because the models own that info
                curr_model.initial_pop = temp_init_pop_for_models[i]
                self.add_model(curr_model)
                self.update_models()
        else:
            print('Warning: No models in layout')
            
        # '''----------- MEDIA DESCRIPTION -----------------------------'''
        lin_media = re.split('world_media',
                             filedata_string)[0].count('\n') + 1
        lin_media_end = next(x for x in end_blocks if x > lin_media)
        
        media_names = []
        media_conc = []
        for i in range(lin_media, lin_media_end):
            metabolite = f_lines[i].split()
            media_names.append(metabolite[0])
            media_conc.append(float(metabolite[1]))

        self.media['metabolite'] = media_names
        self.media['init_amount'] = media_conc
        
        # '''----------- MEDIA DIFFUSION -------------------------------'''
        self.__diffusion_flag = False
        if 'DIFFUSION' in filedata_string:
            self.__diffusion_flag = True
            lin_diff = re.split('diffusion_constants',
                                filedata_string)[0].count('\n')
            lin_diff_end = next(x for x in end_blocks if x > lin_diff)

            self.global_diff = float(re.findall(r'\S+', f_lines[lin_diff].
                                                strip())[1])
            try:
                for i in range(lin_diff+1, lin_diff_end):
                    diff_spec = [float(x) for x in f_lines[i].split()]
                    if diff_spec[0] > len(self.media.metabolite)-1:
                        raise UnallocatedMetabolite
                    else:
                        self.media.loc[int(diff_spec[0]),
                                       'diff_c'] = diff_spec[1]
            except UnallocatedMetabolite:
                print('\n ERROR UnallocatedMetabolite: Some diffusion ' +
                      'values correspond to unallocated metabolites')
                            
        self.__local_media_flag = False
        if 'MEDIA' in set(filedata_string.upper().strip().split()):
            self.__local_media_flag = True
            lin_media = [x for x in range(len(f_lines))
                         if f_lines[x].strip().split()[0].upper() ==
                         'MEDIA'][0]+1
            lin_media_end = next(x for x in end_blocks if x > lin_media)
            try:
                for i in range(lin_media, lin_media_end):
                    media_spec = [float(x) for x in f_lines[i].split()]
                    if len(media_spec) != len(self.media.metabolite)+2:
                        raise CorruptLine
                    elif (media_spec[0] >= self.grid[0] or
                          media_spec[1] >= self.grid[1]):
                        raise OutOfGrid
                    else:
                        loc = (int(media_spec[0]), int(media_spec[1]))
                        self.local_media[loc] = {}
                        media_spec = media_spec[2:]
                        for j in range(len(media_spec)):
                            if media_spec[j] != 0:
                                self.local_media[loc][self.all_exchanged_mets[j]] = media_spec[j]
            except CorruptLine:
                print('\n ERROR CorruptLine: Some local "media" lines ' +
                      'have a wrong number of entries')
            except OutOfGrid:
                print('\n ERROR OutOfGrid: Some local "media" lines ' +
                      'have coordinates that fall outside of the ' +
                      '\ndefined ' + 'grid')

        self.__local_media_flag = False
        if 'MEDIA' in set(filedata_string.upper().strip().split()):
            self.__local_media_flag = True
            lin_media = [x for x in range(len(f_lines)) if
                         f_lines[x].strip().split()[0].upper() == 'MEDIA'][0]+1
            lin_media_end = next(x for x in end_blocks if x > lin_media)
            try:
                for i in range(lin_media, lin_media_end):
                    media_spec = [float(x) for x in f_lines[i].split()]
                    if len(media_spec) != len(self.media.metabolite)+2:
                        raise CorruptLine
                    elif (media_spec[0] >= self.grid[0] or
                          media_spec[1] >= self.grid[1]):
                        raise OutOfGrid
                    else:
                        loc = (int(media_spec[0]), int(media_spec[1]))
                        self.local_media[loc] = {}
                        media_spec = media_spec[2:]
                        for j in range(len(media_spec)):
                            if media_spec[j] != 0:
                                self.local_media[loc][
                                    self.all_exchanged_mets[j]] = media_spec[j]
            except CorruptLine:
                print('\n ERROR CorruptLine: Some local "media" lines ' +
                      'have a wrong number of entries')
            except OutOfGrid:
                print('\n ERROR OutOfGrid: Some local "media" lines ' +
                      'have coordinates that fall outside of the ' +
                      '\ndefined ' + 'grid')

        # '''----------- MEDIA REFRESH----------------------------------'''
        # .. global refresh values
        self.__refresh_flag = False
        if 'REFRESH' in filedata_string.upper(): # is there a reason REFRESH is upper here but was lower below??  I made them equivalent
            self.__refresh_flag = True
            lin_refr = re.split('REFRESH',
                                filedata_string.upper())[0].count('\n')
            lin_refr_end = next(x for x in end_blocks if x > lin_refr)

            g_refresh = [float(x) for x in f_lines[lin_refr].split()[1:]]

            try:
                if len(g_refresh) != len(media_names):
                    raise CorruptLine
                else:
                    self.media['g_refresh'] = g_refresh
            except CorruptLine:
                print('\n ERROR CorruptLine: Number of global refresh ' +
                      'values does not match number of \nmedia ' +
                      'metabolites in provided layout file')

            # .. local refresh values
            lin_refr += 1
            try:
                for i in range(lin_refr, lin_refr_end):
                    refr_spec = [float(x) for x in f_lines[i].split()]
                    if len(refr_spec) != len(self.media.metabolite)+2:
                        raise CorruptLine
                    elif (refr_spec[0] >= self.grid[0] or
                          refr_spec[1] >= self.grid[1]):
                        raise OutOfGrid
                    else:
                        loc = (int(refr_spec[0]),int(refr_spec[1]))
                        self.local_refresh[loc] = {}
                        refr_spec = refr_spec[2:]
                        for j in range(len(refr_spec)):
                            if refr_spec[j] != 0:
                                self.local_refresh[loc][self.all_exchanged_mets[j]] = refr_spec[j]

            except CorruptLine:
                print('\n ERROR CorruptLine: Some local "refresh" lines ' +
                      'have a wrong number of entries')
            except OutOfGrid:
                print('\n ERROR OutOfGrid: Some local "refresh" lines ' +
                      'have coordinates that fall outside of the ' +
                      '\ndefined ' + 'grid')
                
        ### region-based information (substrate diffusivity,friction, layout)
        self.__region_flag = False
        try:
            if 'SUBSTRATE_LAYOUT' in filedata_string.upper():
                lin_substrate = re.split('SUBSTRATE_LAYOUT',
                                         filedata_string.upper())[0].count('\n')
                lin_substrate_end = next(x for x in end_blocks if x > lin_substrate)
                region_map_data = []
                for i in range(lin_substrate+1, lin_substrate_end):
                    region_map_data.append([int(x) for x in f_lines[i].split()])
                region_map_data = np.array(region_map_data, dtype = int)
                if region_map_data.shape != tuple(self.grid):
                    raise CorruptLine
                self.__region_flag = True
                self.region_map = region_map_data
        except CorruptLine:
            print('\n ERROR CorruptLine: Some substrate_layout lines are ' +
                  ' longer or shorter than the grid width, or there are more' +
                  ' lines than the grid length')

        try:
            if 'SUBSTRATE_DIFFUSIVITY' in filedata_string.upper():
                lin_substrate = re.split('SUBSTRATE_DIFFUSIVITY',
                                         filedata_string.upper())[0].count('\n')
                lin_substrate_end = next(x for x in end_blocks if x > lin_substrate)
                self.region_parameters = {}
                region = 1
                for i in range(lin_substrate+1, lin_substrate_end):
                    self.region_parameters[region] = [None, None]
                    self.region_parameters[region][0] = [float(x) for x in f_lines[i].split()]
                    if len(self.region_parameters[region][0]) != len(self.media.metabolite):
                        raise CorruptLine
                    region += 1
        except CorruptLine:
            print('\n ERROR CorruptLine: Some substrate_diffusivity lines are ' +
                  ' longer or shorter than the number of metabolites')
        if 'SUBSTRATE_FRICTION' in filedata_string.upper():
            lin_substrate = re.split('SUBSTRATE_FRICTION',
                                     filedata_string.upper())[0].count('\n')
            lin_substrate_end = next(x for x in end_blocks if x > lin_substrate)
            region = 1
            for i in range(lin_substrate+1, lin_substrate_end):
                self.region_parameters[region][1] = float(f_lines[i].split()[0])
                region += 1

        # '''----------- STATIC MEDIA ----------------------------------'''
        # .. global static values
        self.__static_flag = False
        if 'STATIC' in filedata_string.upper():
            self.__static_flag = True
            lin_static = re.split('STATIC',
                                  filedata_string.upper())[0].count('\n')
            lin_stat_end = next(x for x in end_blocks if x > lin_static)
    
            g_static = [float(x) for x in f_lines[lin_static].split()[1:]]
            try:
                if len(g_static) != 2*len(self.media.metabolite):
                    raise CorruptLine
                else:
                    self.media.loc[:, 'g_static'] = [int(x)
                                                     for x in g_static[0::2]]
                    self.media.loc[:, 'g_static_val'] = [float(x) for x in
                                                         g_static[1::2]]
            except CorruptLine:
                print('\nERROR CorruptLine: Wrong number of global ' +
                      'static values')
                
            # .. local static values
            lin_static += 1
            try:
                for i in range(lin_static, lin_stat_end):
                    stat_spec = [float(x) for x in f_lines[i].split()]
                    if len(stat_spec) != (2*len(self.media.metabolite))+2:
                        raise CorruptLine
                    elif (stat_spec[0] >= self.grid[0] or
                          stat_spec[1] >= self.grid[1]):
                        raise OutOfGrid
                    else:
                        loc = (int(stat_spec[0]), int(stat_spec[1]))
                        self.local_static[loc] = {}
                        stat_spec = stat_spec[2:]
                        for j in range(int(len(stat_spec)/2)):
                            if stat_spec[j*2] != 0:
                                self.local_static[loc][self.all_exchanged_mets[j]] = stat_spec[j*2+1]
                        
            except CorruptLine:
                print('\n ERROR CorruptLine: Wrong number of local static ' +
                      'values at some lines')
            except OutOfGrid:
                print('\n ERROR OutOfGrid: Some local "static" lines have ' +
                      ' coordinates that fall outside of the defined grid')
        
    def get_model_ids(self):
        ids = [x.id for x in self.models]
        return(ids)
        
    def write_necessary_files(self, working_dir):
        self.write_layout(working_dir)
        self.write_model_files(working_dir)
        
    def write_model_files(self, working_dir = ""):
        '''writes each model file'''
        for model in self.models:
            model.write_comets_model(working_dir)
            
    def display_current_media(self):
        print(self.media[self.media['init_amount'] != 0.0])
        
    def add_barriers(self, barriers):
        # first see if they provided only one barrier not in a nested list, and if
        # so, put it into a list
        if len(barriers) == 2:
            if isinstance(barriers[0], int):
                barriers = [barriers]
        # now check each barrier and make sure it has 2 ints that fit within the grid size
        for b in barriers:
            try:
                if len(b) != 2 or b[0] >= self.grid[0] or b[1] >= self.grid[1]:
                    raise ValueError
                self.barriers.append((int(b[0]), int(b[1])))
            except ValueError:
                print('ERROR ADDING BARRIERS in add_barriers\n')
                print("expecting barriers to be a list of tuples of coordinates which fit within the current grid")
                print("  such as  layout.grid = [5,5]")
                print("           barriers = [(0,0),(1,1),(2,2),(4,4)]")
                print("           layout.add_barriers(barriers)")
        if len(self.barriers) > 0:
            self.__barrier_flag = True
            self.barriers = list(set(self.barriers))
            
        
    def set_specific_metabolite(self, met, amount):
        if met in set(self.media['metabolite']):
            self.media.loc[self.media['metabolite'] == met,
                           'init_amount'] = amount
        else:
            newrow = {'metabolite': met,
                      'g_refresh': self.default_g_refresh,
                      'g_static': self.default_g_static,
                      'g_static_val': self.default_g_static_val,
                      'init_amount': amount,
                      'diff_c': self.default_diff_c}
            newrow = pd.DataFrame([newrow], columns=newrow.keys())
            self.media = pd.concat([self.media,
                                    newrow],
                                   axis=0, sort=False)
            print('Warning: The added metabolite (' + met + ') is not' +
                  'able to be taken up by any of the current models')

    def set_specific_metabolite_at_location(self, met, location, amount):
        """ allows the user to specify a metabolite going to a specific location
        in a specific amount.  useful for generating non-homogenous
        environments. The met should be the met name (e.g. 'o2_e') the
        location should be a tuple (e.g. (0, 5)), and the amount should be
        a float / number"""
        if met not in self.all_exchanged_mets:
            raise Exception('met is not in the list of exchangeable mets')
        self.__local_media_flag = True
        if location not in list(self.local_media.keys()):
            self.local_media[location] = {}
        self.local_media[location][met] = amount
        
    def set_specific_refresh(self, met, amount):
        try:
            self.media.loc[self.media['metabolite'] == met,
                           'g_refresh'] = amount
            self.__refresh_flag = True
        except:
            print("the specified metabolite " + met +
                  "is not able to be taken up, not added to media")
        
    def set_specific_refresh_at_location(self, met, location, amount):
        if met not in self.all_exchanged_mets:
            raise Exception('met is not in the list of exchangeable mets')
        self.__refresh_flag = True
        if location not in list(self.local_refresh.keys()):
            self.local_refresh[location] = {}
        self.local_refresh[location][met] = amount
        
    def set_specific_static(self, met, amount):
        try:
            self.media.loc[self.media['metabolite'] == met,
                           'g_static'] = 1
            self.media.loc[self.media['metabolite'] == met,
                           'g_static_val'] = amount
            self.__static_flag = True
        except:
            print("the specified metabolite " + met +
                  "is not able to be taken up, not added to media")

    def set_specific_static_at_location(self, met, location, amount):
        if met not in self.all_exchanged_mets:
            raise Exception('met is not in the list of exchangeable mets')
        self.__static_flag = True
        if location not in list(self.local_static.keys()):
            self.local_static[location] = {}
        self.local_static[location][met] = amount

    def add_typical_trace_metabolites(self, amount=1000.0):
        trace_metabolites = ['ca2_e',
                             'cl_e',
                             'cobalt2_e',
                             'cu2_e',
                             'fe2_e',
                             'fe3_e',
                             'h_e',
                             'k_e',
                             'h2o_e',
                             'mg2_e',
                             'mn2_e',
                             'mobd_e',
                             'na1_e',
                             'ni2_e',
                             'nh4_e',
                             'o2_e',
                             'pi_e',
                             'so4_e',
                             'zn2_e']
        
        for met in trace_metabolites:
            if met in set(self.media['metabolite']):
                self.media.loc[self.media['metabolite'] == met,
                               'init_amount'] = amount
            else:
                newrow = {'metabolite': met,
                          'g_refresh': self.default_g_refresh,
                          'g_static': self.default_g_static,
                          'g_static_val': self.default_g_static_val,
                          'init_amount': amount,
                          'diff_c': self.default_diff_c}
                newrow = pd.DataFrame([newrow], columns=newrow.keys())
                self.media = pd.concat([self.media,
                                        newrow],
                                       axis=0, sort=False)
                # print('Warning: The added metabolite (' + met + ') is not' +
                #      'able to be taken up by any of the current models')
        self.media = self.media.reset_index(drop=True)

    def write_layout(self, working_dir):
        ''' Write the layout in a file'''
        outfile = working_dir + ".current_layout"
        if os.path.isfile(outfile):
            os.remove(outfile)
        
        lyt = open(outfile, 'a')
        self.__write_models_and_world_grid_chunk(lyt, working_dir)
        self.__write_media_chunk(lyt)
        self.__write_diffusion_chunk(lyt)
        self.__write_local_media_chunk(lyt)
        self.__write_refresh_chunk(lyt)
        self.__write_static_chunk(lyt)
        self.__write_barrier_chunk(lyt)
        self.__write_regions_chunk(lyt)
        self.__write_periodic_media_chunk(lyt)
        lyt.write(r'  //' + '\n')
        
        self.__write_initial_pop_chunk(lyt)
        self.__write_ext_rxns_chunk(lyt)
        lyt.close()
        
    def __write_models_and_world_grid_chunk(self, lyt, working_dir):
        """ writes the top 3 lines  to the open lyt file"""
        
        model_file_line = "{}.cmd".format(".cmd ".join(self.get_model_ids())).split(" ")
        model_file_line = [_ + " " for _ in model_file_line]
        model_file_line = working_dir + working_dir.join(model_file_line)
        model_file_line = "model_file " + model_file_line + "\n"
        lyt.write(model_file_line)
        lyt.write('  model_world\n')
        
        lyt.write('    grid_size ' +
                  ' '.join([str(x) for x in self.grid]) + '\n')
        
    def __write_media_chunk(self, lyt):
        """ used by write_layout to write the global media information to the
        open lyt file """
        lyt.write('    world_media\n')
        for i in range(0, len(self.media)):
            lyt.write('      ' + self.media.metabolite[i] +
                      ' ' + str(self.media.init_amount[i]) + '\n')
        lyt.write(r'    //' + '\n')
        
    def __write_local_media_chunk(self, lyt):
        """ used by write_layout to write the location-specific initial
        metabolite data"""
        if self.__local_media_flag:
            lyt.write('    media\n')
            locs = list(self.local_media.keys())
            for loc in locs:
                # this chunk goes in order, not by name, so must get met number
                # for each location, make a list with zeros for each met. Put
                # non-zero numbers where the self.local_media tells us to
                met_amounts_in_order = [0] * len(self.all_exchanged_mets)
                for met in list(self.local_media[loc].keys()):
                    met_amounts_in_order[
                        self.__get_met_number(met)] = self.local_media[loc][met]
                lyt.write('      ')
                lyt.write('{} {} '.format(loc[0], loc[1]))
                lyt.write(' '.join(str(x) for x in met_amounts_in_order))
                lyt.write('\n')
            lyt.write('    //\n')

    def __write_refresh_chunk(self, lyt):
        if self.__refresh_flag:
            lyt.write('    media_refresh ' +
                      ' '.join([str(x) for x in self.media.
                                g_refresh.tolist()]) +
                      '\n')
            locs = list(self.local_refresh.keys())
            if len(locs) > 0:
                for loc in locs:
                    met_amounts_in_order = [0] * len(self.all_exchanged_mets)
                    for met in list(self.local_refresh[loc].keys()):
                        met_amounts_in_order[self.__get_met_number(met)] = self.local_refresh[loc][met]
                    met_amounts_in_order.insert(0, loc[1])
                    met_amounts_in_order.insert(0, loc[0])
                    lyt.write('      ' +
                              ' '.join([str(x) for x in met_amounts_in_order]) +
                              '\n')
            lyt.write(r'    //' + '\n')
            
    def __write_static_chunk(self, lyt):
        if self.__static_flag:
            g_static_line = [None]*(len(self.media)*2)
            g_static_line[::2] = self.media.g_static
            g_static_line[1::2] = self.media.g_static_val
            lyt.write('    static_media ' +
                      ' '.join([str(x) for x in g_static_line]) + '\n')
            locs = list(self.local_static.keys())
            if len(locs) > 0:
                for loc in locs:
                    # this is 2 * len because there is a pair of values for each met
                    # the first value is a flag--0 if not static, 1 if static
                    # the second value is the amount if it is static
                    met_amounts_in_order = [0] * 2 * len(self.all_exchanged_mets)
                    for met in list(self.local_static[loc].keys()):
                        met_amounts_in_order[self.__get_met_number(met) * 2] = 1 # the flag
                        met_amounts_in_order[self.__get_met_number(met) * 2 + 1] = self.local_static[loc][met]
                    met_amounts_in_order.insert(0, loc[1])
                    met_amounts_in_order.insert(0, loc[0])
                    lyt.write('      ' +
                              ' '.join([str(x) for x in
                                        met_amounts_in_order]) +
                              '\n')
            lyt.write(r'    //' + '\n')
                    
    def __write_diffusion_chunk(self, lyt):
        """ used by write_layout to write the metab-specific
        diffusion data to the open lyt file """

        if self.__diffusion_flag:
            lyt.write('    diffusion_constants ' +
                      str(self.global_diff) +
                      '\n')
            for i in range(0, len(self.media)):
                if not math.isnan(self.media.diff_c[i]):
                    lyt.write('      ' + str(i) + ' ' +
                              str(self.media.diff_c[i]) + '\n')
            lyt.write(r'    //' + '\n')

    def __write_barrier_chunk(self, lyt):
        """ used by write_layout to write the barrier section to the open lyt file """
        if self.__barrier_flag:
            lyt.write('    barrier\n')
            for barrier in self.barriers:
                lyt.write('      {} {}\n'.format(barrier[0], barrier[1]))
            lyt.write('    //\n')

    def __write_ext_rxns_chunk(self, lyt):
        """ used by write_layout to write the external reactions section
        to the open lyt file
        """
        reactants = []
        enzymes = []
        products = []
         
        if self.__ext_rxns_flag:
            for i, rxn in enumerate(self.reactions):

                current_reactants = [self.media.index[
                    self.media['metabolite'] ==
                    rxn['metabolites'][k]].tolist()[0]+1
                                     for k in range(len(rxn['metabolites']))
                                     if rxn['stoichiometry'][k] < 0]
                
                current_products = [self.media.index[
                    self.media['metabolite'] ==
                    rxn['metabolites'][k]].tolist()[0]+1
                                     for k in range(len(rxn['metabolites']))
                                     if rxn['stoichiometry'][k] > 0]
                
                current_react_stoich = [k for k in rxn['stoichiometry']
                                        if k < 0]
                
                current_prod_stoich = [k for k in rxn['stoichiometry']
                                       if k > 0]
                
                for ind, k in enumerate(current_reactants):
                    if ind == 0:

                        cl = ('        ' + str(i+1)             # reaction
                              + ' ' + str(k)                     # metabolite
                              + ' ' + str(-current_react_stoich[ind])  # stoich
                              + ' '
                              + str([rxn['K'] if 'K' in rxn else rxn['Km']][0])
                              + '\n')
                        reactants.append(cl)                            
                    else:
                        cl = ('        ' + str(i+1)
                              + ' ' + str(k)
                              + ' ' + str(-current_react_stoich[ind])
                              + ' ' + '\n')
                        reactants.append(cl)

                for ind, k in enumerate(current_products):
                    cl = ('        ' + str(i+1)
                          + ' ' + str(k)
                          + ' ' + str(current_prod_stoich[ind])
                          + ' ' + '\n')
                    products.append(cl)

                if 'Kcat' in rxn:
                    cl = ('        ' + str(i+1)
                          + ' ' + str(rxn['Kcat'])
                          + '\n')
                    enzymes.append(cl)
            
            # write the reaction lines
            lyt.write('reactions\n')
            lyt.write('    reactants\n')
            for i in reactants:
                lyt.write(i)

            lyt.write('    enzymes\n')
            for i in enzymes:
                lyt.write(i)

            lyt.write('    products\n')
            for i in products:
                lyt.write(i)
            lyt.write('//\n')

    def __write_periodic_media_chunk(self, lyt):
        """ used by write_layout to write the periodic media
        """
        if self.__periodic_media_flag:
            lyt.write('    periodic_media global\n')
            for media in self.periodic_media:
                lyt.write('        {} {} {} {} {} {}\n'.
                          format(media[0], media[1], media[2],
                                 media[3], media[4], media[5]))
            lyt.write('    //\n')
                                   
    def __write_regions_chunk(self, lyt):
        """ used by write_layout to write the regions section to the open lyt file
        specifically this section includes "substrate_diffusivity" "substrate_friction"
        and "substrate_layout".
        """
        if self.__region_flag:
            keys = list(self.region_parameters.keys())
            keys.sort()
            lyt.write('    substrate_diffusivity\n')
            for key in keys:
                diff = [str(x) for x in self.region_parameters[key][0]]
                line = "    " + "    ".join(diff) + "\n"
                lyt.write(line)
            lyt.write("    //\n")
            lyt.write("    substrate_friction\n")
            for key in keys:
                fric = self.region_parameters[key][1]
                line = "    " + str(fric) + "\n"
                lyt.write(line)
            lyt.write("    //\n")
            lyt.write("    substrate_layout\n")
            for i in range(self.region_map.shape[0]):
                for j in range(self.region_map.shape[1]):
                    lyt.write("    ")
                    lyt.write(str(self.region_map[i,j]))
                lyt.write("\n")
            lyt.write("    //\n")


    def __write_initial_pop_chunk(self, lyt):
        """ writes the initial pop to the open
        lyt file and adds the closing //s """
        if (self.initial_pop_type == 'custom'):
            lyt.write('  initial_pop\n')
            for i in self.initial_pop:
                lyt.write('    ' + str(int(i[0])) + ' ' + str(int(i[1])) +
                          ' ' + ' '.join([str(x) for x in i[2:]]) +
                          '\n')
        else:
            # TODO: test this part and fix, probably not functional currently
            lyt.write('  initial_pop ' + self.initial_pop_type +
                      ' '.join([str(x) for x in self.initial_pop]) +
                      '\n')
        lyt.write(r'  //' + '\n')
        lyt.write(r'//' + '\n')

    def update_models(self):
        self.build_initial_pop()
        self.build_exchanged_mets()
        self.add_new_mets_to_media()

    def build_initial_pop(self):
        # This counts how many models there are.  then it goes through
        # each model, and makes a new initial pop line of the right length
        n_models = len(self.models)
        initial_pop = []
        for i, model in enumerate(self.models):
            if not isinstance(model.initial_pop[0], list):  # in case this wasnt a nested list
                model.initial_pop = [model.initial_pop]
            for pop in model.initial_pop:
                curr_line = [0] * (n_models + 2)
                curr_line[0] = pop[0]
                curr_line[1] = pop[1]
                curr_line[i+2] = pop[2]       
                initial_pop.append(curr_line)
        self.initial_pop = initial_pop
        
    def add_new_mets_to_media(self):
        # usually run right after build_exchange mets, to add any new mets
        # to the media data.frame
        
        for met in self.all_exchanged_mets:
            if met not in self.media['metabolite'].values:
                new_row = pd.DataFrame.from_dict({'metabolite': [met],
                                                  'init_amount': [0],
                                                  'diff_c': [self.default_diff_c],
                                                  'g_static': [self.default_g_static],
                                                  'g_static_val': [self.default_g_static_val],
                                                  'g_refresh': [self.default_g_refresh]})
                self.media = pd.concat([self.media, new_row],
                                       ignore_index=True, sort=True)
                    
    def build_exchanged_mets(self):
        # goes through each model, grabs its exchange met names, and bundles
        # them into a single list
        all_exchanged_mets = []
        for model in self.models:
            all_exchanged_mets.extend(model.get_exchange_metabolites())
        all_exchanged_mets = sorted(list(set(list(all_exchanged_mets))))
        self.all_exchanged_mets = all_exchanged_mets
                
    def update_media(self):
        # TODO: update media with all exchangeable metabolites from all models
        pass
    
    def add_model(self, model):
        self.models.append(model)
        self.update_models()
    
    def __get_met_number(self, met):
        """ returns the met number (of the external mets) given a name """
        met_number = [x for x in range(len(self.all_exchanged_mets)) if
                      self.all_exchanged_mets[x] == met][0]
        return(met_number)


class params:
    '''
    Class storing COMETS parameters
    '''
    def __init__(self, global_params=None, package_params=None):
        self.all_params = {'writeSpecificMediaLog': False,
			   'specificMediaLogRate': 1,
                           'specificMedia': 'ac_e',
                           'SpecificMediaLogName' : 'specific_media.txt',
                           'BiomassLogName': 'biomass.txt',
                           'BiomassLogRate': 1,
                           'biomassLogFormat': 'COMETS',
                           'FluxLogName': 'flux_out',
                           'FluxLogRate': 5,
                           'fluxLogFormat': 'COMETS',
                           'MediaLogName': 'media_out',
                           'MediaLogRate': 5,
                           'mediaLogFormat': 'COMETS',
                           'TotalBiomassLogName': 'total_biomass_out.txt',
                           'maxCycles': 100,
                           'saveslideshow': False,
                           'totalBiomassLogRate': 1,
                           'useLogNameTimeStamp': False,
                           'writeBiomassLog': False,
                           'writeFluxLog': False,
                           'writeMediaLog': False,
                           'writeTotalBiomassLog': True,
                           'batchDilution': False,
                           'dilFactor': 10,
                           'dilTime': 2,
                           'cellSize': 1e-13,
                           'allowCellOverlap': True,
                           'deathRate': 0,
                           'defaultHill': 1,
                           'defaultKm': 0.01,
                           'defaultVmax': 10,
                           'defaultAlpha': 1,
                           'defaultW': 10,
                           'defaultDiffConst': 1e-5,
                           'exchangestyle': 'Monod Style',
                           'flowDiffRate': 3e-9,
                           'growthDiffRate': 0,
                           'maxSpaceBiomass': 0.1,
                           'minSpaceBiomass': 0.25e-10,
                           'numDiffPerStep': 10,
                           'numRunThreads': 1,
                           'showCycleCount': True,
                           'showCycleTime': False,
                           'spaceWidth': 0.02,
                           'timeStep': 0.1,
                           'toroidalWorld': False,
                           'simulateActivation': False,
                           'activateRate': 0.001,
                           'randomSeed': 0,
                           'colorRelative': True,
                           'slideshowColorRelative': True,
                           'slideshowRate': 1,
                           'slideshowLayer': 0,
                           'slideshowExt': 'png',
                            'biomassMotionStyle': 'Diffusion 2D(Crank-Nicolson)',
                           'numExRxnSubsteps': 5,
                           'costlyGenome': False,
                           'geneFractionalCost': 1e-4,
                           'evolution': False,
                           'mutRate': 0,
                           'addRate': 0,
                           'metaboliteDilutionRate': 0.}
        self.all_params = dict(sorted(self.all_params.items(),
                                      key=lambda x: x[0]))
        
        self.all_type = {'writeSpecificMediaLog': 'global',
			   'specificMediaLogRate': 'global',
                           'specificMedia': 'global',
                           'SpecificMediaLogName' : 'global',
			'BiomassLogName': 'global',
                         'BiomassLogRate': 'global',
                         'biomassLogFormat': 'global',
                         'FluxLogName': 'global',
                         'FluxLogRate': 'global',
                         'fluxLogFormat': 'global',
                         'MediaLogName': 'global',
                         'MediaLogRate': 'global',
                         'mediaLogFormat': 'global',
                         'TotalBiomassLogName': 'global',
                         'maxCycles': 'package',
                         'saveslideshow': 'global',
                         'totalBiomassLogRate': 'global',
                         'useLogNameTimeStamp': 'global',
                         'writeBiomassLog': 'global',
                         'writeFluxLog': 'global',
                         'writeMediaLog': 'global',
                         'writeTotalBiomassLog': 'global',
                         'batchDilution': 'global',
                         'dilFactor': 'global',
                         'dilTime': 'global',
                         'cellSize': 'global',
                         'allowCellOverlap': 'package',
                         'deathRate': 'package',
                         'defaultHill': 'package',
                         'defaultKm': 'package',
                         'defaultVmax': 'package',
                         'defaultW': 'package',
                         'defaultAlpha': 'package',
                         'defaultDiffConst': 'package',
                         'exchangestyle': 'package',
                         'flowDiffRate': 'package',
                         'growthDiffRate': 'package',
                         'maxSpaceBiomass': 'package',
                         'minSpaceBiomass': 'package',
                         'numDiffPerStep': 'package',
                         'numRunThreads': 'package',
                         'showCycleCount': 'package',
                         'showCycleTime': 'package',
                         'spaceWidth': 'package',
                         'timeStep': 'package',
                         'toroidalWorld': 'package',
                         'simulateActivation': 'global',
                         'activateRate': 'global',
                         'randomSeed': 'global',
                         'colorRelative': 'global',
                         'slideshowColorRelative': 'global',
                         'slideshowRate': 'global',
                         'slideshowLayer': 'global',
                         'slideshowExt': 'global',
                         'biomassMotionStyle': 'package',
                         'numExRxnSubsteps': 'package',
                         'costlyGenome': 'global',
                         'geneFractionalCost': 'global',
                         'evolution': 'package',
                         'mutRate': 'package',
                         'addRate': 'package',
                         'metaboliteDilutionRate': 'package'}
        self.all_type = dict(sorted(self.all_type.items(),
                                    key=lambda x: x[0]))

        # .. parse parameters files to python type variables
        if global_params is not None:
            with open(global_params) as f:
                for line in f:
                    if '=' in line:
                        k, v = line.split(' = ')
                        if v.strip() == 'true':
                            self.all_params[k.strip()] = True
                        elif v.strip() == 'false':
                            self.all_params[k.strip()] = False
                        elif v.strip().isdigit():
                            self.all_params[k.strip()] = int(v.strip())
                        elif isfloat(v.strip()):
                            self.all_params[k.strip()] = float(v.strip())
                        else:
                            self.all_params[k.strip()] = v.strip()

        if package_params is not None:
            with open(package_params) as f:
                for line in f:
                    if '=' in line:
                        k, v = line.split(' = ')
                        if v.strip() == 'true':
                            self.all_params[k.strip()] = True
                        elif v.strip() == 'false':
                            self.all_params[k.strip()] = False
                        elif v.strip().isdigit():
                            self.all_params[k.strip()] = int(v.strip())
                        elif isfloat(v.strip()):
                            self.all_params[k.strip()] = float(v.strip())
                        else:
                            self.all_params[k.strip()] = v.strip()

        # Additional processing.
        # If evolution is true, we dont want to write the total biomass log
        if self.all_params['evolution']:
            self.all_params['writeTotalBiomassLog'] = False
            self.all_params['writeBiomassLog'] = True

    ''' write parameters files; method probably only used by class comets'''
    def write_params(self, out_glb, out_pkg):

        if os.path.isfile(out_glb):
            os.remove(out_glb)

        if os.path.isfile(out_pkg):
            os.remove(out_pkg)

        # convert booleans to java format before writing
        towrite_params = {}
        for k, v in self.all_params.items():
            if v is True:
                towrite_params[k] = 'true'
            elif v is False:
                towrite_params[k] = 'false'
            else:
                towrite_params[k] = str(v)

        with open(out_glb, 'a') as glb, open(out_pkg, 'a') as pkg:
            for k, v in towrite_params.items():
                if self.all_type[k] == 'global':
                    glb.writelines(k + ' = ' + v + '\n')
                else:
                    pkg.writelines(k + ' = ' + v + '\n')


class comets:
    '''
    This class sets up an environment with all necessary for
    a comets simulation to run, runs the simulation, and stores the output
    data from it.
    '''
    def __init__(self, layout, parameters, working_dir=''):
        
        # define instance variables
        self.working_dir = os.getcwd() + '/' + working_dir
        self.GUROBI_HOME = os.environ['GUROBI_HOME']
        self.COMETS_HOME = os.environ['COMETS_HOME']
        
        self.VERSION = 'comets_evo'

        # set default classpaths, which users may change
        self.build_default_classpath_pieces()
        self.build_and_set_classpath()
        self.test_classpath_pieces()
        
        # check to see if user has the libraries where expected

        self.layout = layout
        self.parameters = parameters
        
        # dealing with output files
        self.parameters.all_params['useLogNameTimeStamp'] = False
        self.parameters.all_params['TotalBiomassLogName'] = (
            'total_biomass_log_' + hex(id(self)))
        self.parameters.all_params['BiomassLogName'] = (
            'biomass_log_' + hex(id(self)))
        self.parameters.all_params['FluxLogName'] = (
            'flux_log_' + hex(id(self)))
        self.parameters.all_params['MediaLogName'] = (
            'media_log_' + hex(id(self)))
        
    def build_default_classpath_pieces(self):
        self.classpath_pieces = {}
        self.classpath_pieces['gurobi'] = (self.GUROBI_HOME +
                                           '/gurobi.jar')
        self.classpath_pieces['junit'] = (self.COMETS_HOME +
                                          '/lib/junit/junit-4.12.jar')
        self.classpath_pieces['hamcrest'] = (self.COMETS_HOME +
                                             '/lib/junit/hamcrest-core-1.3.jar')
        self.classpath_pieces['jogl_all'] = (self.COMETS_HOME +
                                             '/lib/jogl/jogamp-all-' +
                                             'platforms/jar/jogl-all.jar')
        self.classpath_pieces['gluegen_rt'] = (self.COMETS_HOME +
                                               '/lib/jogl/jogamp-all-' +
                                               'platforms/jar/gluegen-rt.jar')
        self.classpath_pieces['gluegen'] = (self.COMETS_HOME +
                                            '/lib/jogl/jogamp-all-' +
                                            'platforms/jar/gluegen.jar')
        self.classpath_pieces['gluegen_rt_natives'] = (self.COMETS_HOME +
                                                       '/lib/jogl/jogamp-' +
                                                       'all-platforms/jar/' +
                                                       'gluegen-rt-natives-' +
                                                       'linux-amd64.jar')
        self.classpath_pieces['jogl_all_natives'] = (self.COMETS_HOME +
                                                     '/lib/jogl/' +
                                                     'jogamp-all-platforms/' +
                                                     'jar/jogl-all-natives-' +
                                                     'linux-amd64.jar')
        self.classpath_pieces['jmatio'] = (self.COMETS_HOME +
                                           '/lib/JMatIO/lib/jamtio.jar')
        self.classpath_pieces['jmat'] = (self.COMETS_HOME +
                                         '/lib/JMatIO/JMatIO-041212/' +
                                         'lib/jmatio.jar')
        self.classpath_pieces['concurrent'] = (self.COMETS_HOME +
                                               '/lib/colt/lib/concurrent.jar')
        self.classpath_pieces['colt'] = (self.COMETS_HOME +
                                         '/lib/colt/lib/colt.jar')
        self.classpath_pieces['lang3'] = (self.COMETS_HOME +
                                          '/lib/commons-lang3-3.7/' +
                                          'commons-lang3-3.7.jar')
        self.classpath_pieces['math3'] = (self.COMETS_HOME +
                                         '/lib/commons-math3-3.6.1/' +
                                         'commons-math3-3.6.1.jar')
        self.classpath_pieces['bin'] = (self.COMETS_HOME +
                                        '/bin/' + self.VERSION + '.jar')
    
    def build_and_set_classpath(self):
        ''' builds the JAVA_CLASSPATH from the pieces currently in
        self.classpath_pieces '''
        paths = list(self.classpath_pieces.values())
        classpath = ':'.join(paths)
        self.JAVA_CLASSPATH = classpath
    
    def test_classpath_pieces(self):
        ''' checks to see if there is a file at each location in classpath
        pieces. If not, warns the user that comets will not work without the
        libraries. Tells the user to either edit those pieces (if in linux)
        or just set the classpath directly'''
        broken_pieces = self.get_broken_classpath_pieces()
        if len(broken_pieces) == 0:
            pass  # yay! class files are where we hoped
        else:
            print('warning:  we cannot find required java class libraries ' +
                  'at the expected locations')
            print('    specifically, we cannot find the following ' +
                  'libraries at these locations:\n')
            print('library common name \t expected path')
            print('___________________ \t _____________')
            for key, value in broken_pieces.items():
                print('{}\t{}'.format(key, value))
            print('\n  You have two options to fix this problem:')
            print('1.  set each class path correctly by doing:')
            print('    comets.set_classpath(libraryname, path)')
            print('    e.g.   comets.set_classpath(\'hamcrest\', ' +
                  '\'/home/chaco001/comets/junit/hamcrest-core-1.3.' +
                  'jar\')\n')
            print('    note that versions dont always have to ' +
                  'exactly match, but you\'re on your own if they ' +
                  'don\'t\n')
            print('2.  fully define the classpath yourself by ' +
                  'overwriting comets.JAVA_CLASSPATH')
            print('       look at the current comets.JAVA_CLASSPATH ' +
                  'to see how this should look.')
                
    def get_broken_classpath_pieces(self):
        ''' checks to see if there is a file at each location in classpath
        pieces. Saves the pieces where there is no file and returns them as a
        dictionary, where the key is the common name of the class library and
        the value is the path '''  # 
        broken_pieces = {}         # 
        for key, value in self.classpath_pieces.items():
            if not os.path.isfile(value):  # 
                broken_pieces[key] = value
        return(broken_pieces)
        
    def set_classpath(self, libraryname, path):
        ''' tells comets where to find required java libraries
        e.g. comets.set_classpath(\'hamcrest\', \'/home/chaco001/
        comets/junit/hamcrest-core-1.3.jar\')
        Then re-builds the path'''
        self.classpath_pieces[libraryname] = path
        self.build_and_set_classpath()

    def run(self, delete_files=True):
        print('\nRunning COMETS simulation ...')
        
        # If evolution is true, write the biomass but not the total biomass log
        if self.parameters.all_params['evolution']:
            self.parameters.all_params['writeTotalBiomassLog'] = False
            self.parameters.all_params['writeBiomassLog'] = True

        # write the files for comets in working_dir
        c_global = self.working_dir + '.current_global'
        c_package = self.working_dir + '.current_package'
        c_script = self.working_dir + '.current_script'

        self.layout.write_necessary_files(self.working_dir)
        # self.layout.write_layout(self.working_dir + '.current_layout')
        self.parameters.write_params(c_global, c_package)

        if os.path.isfile(c_script):
            os.remove(c_script)
        with open(c_script, 'a') as f:
            f.write('load_comets_parameters ' + c_global + '\n')
            f.writelines('load_package_parameters ' + c_package + '\n')
            f.writelines('load_layout ' + self.working_dir +
                         '.current_layout')
            
        # simulate
        self.cmd = ('java -classpath ' + self.JAVA_CLASSPATH +
                    # ' -Djava.library.path=' + self.D_JAVA_LIB_PATH +
                    ' edu.bu.segrelab.comets.Comets -loader' +
                    ' edu.bu.segrelab.comets.fba.FBACometsLoader' +
                    ' -script ' + c_script)
        
        p = sp.Popen(self.cmd, shell=True, stdout=sp.PIPE, stderr=sp.STDOUT)

        self.run_output, self.run_errors = p.communicate()
        self.run_output = self.run_output.decode()

        if self.run_errors is not None:
            self.run_errors = self.run_errors.decode()
        else:
            self.run_errors = "STDERR empty."
        
        # '''----------- READ OUTPUT ---------------------------------------'''

        # Read total biomass output
        if self.parameters.all_params['writeTotalBiomassLog']:
            tbmf = readlines_file(
                self.parameters.all_params['TotalBiomassLogName'])
            self.total_biomass = pd.DataFrame([re.split(r'\t+', x.strip())
                                               for x in tbmf],
                                              columns=['cycle'] +
                                              self.layout.get_model_ids())
            self.total_biomass = self.total_biomass.astype('float')
            if delete_files:
                os.remove(self.parameters.all_params['TotalBiomassLogName'])
            
        # Read flux
        if self.parameters.all_params['writeFluxLog']:
            
            max_rows = 4 + max([len(m.reactions) for m in self.layout.models])

            self.fluxes = pd.read_csv(self.parameters.all_params[
                'FluxLogName'], delim_whitespace=True,
                header = None, names = range(max_rows))
            if delete_files:
                os.remove(self.parameters.all_params['FluxLogName'])
            self.build_readable_flux_object()

        # Read media logs
        if self.parameters.all_params['writeMediaLog']:
            self.media = pd.read_csv(self.parameters.all_params[
                'MediaLogName'], delim_whitespace=True, names=('metabolite',
                                                               'cycle', 'x',
                                                               'y',
                                                               'conc_mmol'))
            
            if delete_files:
                os.remove(self.parameters.all_params['MediaLogName'])

        # Read spatial biomass log
        if self.parameters.all_params['writeBiomassLog']:
            biomass_out_file = 'biomass_log_' + hex(id(self))
            self.biomass = pd.read_csv(biomass_out_file,
                                       header=None, delimiter=r'\s+')
            col_names = ["cycle", "x", "y"]  + [model.id for model in self.layout.models]
            self.biomass.columns = col_names
            if delete_files:
                os.remove(biomass_out_file)
            
        # Read evolution-related logs
        if 'evolution' in list(self.parameters.all_params.keys()):
            if self.parameters.all_params['evolution']:
                evo_out_file = 'biomass_log_' + hex(id(self))
                self.evolution = pd.read_csv(evo_out_file,
                                             header=None, delimiter=r'\s+',
                                             names=['cycle', 'x', 'y',
                                                    'species', 'biomass'])
                genotypes_out_file = 'GENOTYPES_biomass_log_' + hex(id(self))
                self.genotypes = pd.read_csv(genotypes_out_file,
                                             header=None, delimiter=r'\s+',
                                             names=['Ancestor',
                                                    'Mutation',
                                                    'Species'])
                if delete_files:
                    os.remove(genotypes_out_file)
                
        # Read specific media output
        if self.parameters.all_params['writeSpecificMediaLog']:
            spec_med_file = self.parameters.all_params['SpecificMediaLogName']
            self.specific_media = pd.read_csv(spec_med_file, delimiter=r'\s+')
            if delete_files:
                os.remove(self.parameters.all_params['SpecificMediaLogName'])
            
        # clean workspace
        if delete_files:
            os.remove(c_global)
            os.remove(c_package)
            os.remove(c_script)
            os.remove('.current_layout')
            os.remove('COMETS_manifest.txt')  # todo: stop writing this in java
        print('Done!')
        
    def build_readable_flux_object(self):
        """ comets.fluxes is an odd beast, where the column position has a 
        different meaning depending on what model the row is about. Therefore,
        this function creates separate dataframes, stored in a dictionary with
        model_id as a key, that are much more human-readable."""

        self.fluxes_by_species = {}
        for i in range(len(self.layout.models)):
            model_num = i + 1
        
            model_id = self.layout.models[model_num - 1].id
            model_rxn_names = list(self.layout.models[model_num - 1].reactions.REACTION_NAMES)
            model_rxn_len = len(model_rxn_names)
            
            sub_df = self.fluxes.loc[self.fluxes[3] == model_num]
            # this tosses extraneous columns and the model num column
            sub_df = sub_df.drop(sub_df.columns[model_rxn_len+4 : len(sub_df.columns)], axis = 1)
            sub_df = sub_df.drop(sub_df.columns[3], axis = 1)            
            sub_df.columns = ["cycle","x","y"] + model_rxn_names
            self.fluxes_by_species[model_id] = sub_df
                    
        
    def get_metabolite_image(self, met, cycle):
        if not self.parameters.all_params['writeMediaLog']:
            raise ValueError("media log was not recorded during simulation")
        if not met in list(self.layout.media.metabolite):
            raise NameError("met " + met + " is not in layout.media.metabolite")
        if not cycle in list(np.unique(self.media['cycle'])):
            raise ValueError('media was not saved at the desired cycle. try another.')
        im = np.zeros((self.layout.grid[0], self.layout.grid[1]))
        aux = self.media.loc[np.logical_and(self.media['cycle'] == cycle,
                                           self.media['metabolite'] == met)]
        for index, row in aux.iterrows():
            im[int(row['x']-1),int(row['y']-1)] = row['conc_mmol']
        return(im)
    
    def get_biomass_image(self, model_id, cycle):
        if not self.parameters.all_params['writeBiomassLog']:
            raise ValueError("biomass log was not recorded during simulation")
        if not model_id in [m.id for m in self.layout.models]:
            raise NameError("model " + met + " is not one of the model ids")
        if not cycle in list(np.unique(self.biomass['cycle'])):
            raise ValueError('biomass was not saved at the desired cycle. try another.')
        im = np.zeros((self.layout.grid[0], self.layout.grid[1]))
        aux = self.biomass.loc[self.biomass['cycle'] == cycle,:]
        for index, row in aux.iterrows():
            im[int(row['x']-1),int(row['y']-1)] = row[model_id]
        return(im)
    
    def get_flux_image(self, model_id, reaction_id, cycle):
        if not self.parameters.all_params['writeFluxLog']:
            raise ValueError("flux log was not recorded during simulation")
        if not model_id in [m.id for m in self.layout.models]:
            raise NameError("model " + met + " is not one of the model ids")
        im = np.zeros((self.layout.grid[0], self.layout.grid[1]))
        temp_fluxes = self.fluxes_by_species[model_id]
        if not cycle in list(np.unique(temp_fluxes['cycle'])):
            raise ValueError('flux was not saved at the desired cycle. try another.')        

        if not reaction_id in list(temp_fluxes.columns):
            raise NameError("reaction_id " + reaction_id + " is not a reaction in the desired model")
        aux = temp_fluxes.loc[temp_fluxes['cycle'] == cycle,:]
        for index, row in aux.iterrows():
            im[int(row['x']-1),int(row['y']-1)] = row[reaction_id]
        return(im)    
# TODO: fix read_comets_layout to always expect text addresses of comets model files
# TODO: make sure layout loading uses the new formats for location-specific media, refresh, etc
# SOLVED: read media logs (after fixing format in java)
# TODO: read spatial biomass logs
# TODO: remove comets manifest (preferably, dont write it)
# TODO: find quicker reading solution than the pd.read_csv stringIO hack
# TODO: fucntions to generate predefined media, spatial layouts etc
# TODO: write noncustom initial pop in layout
# TODO: add barriers in layout class
# TODO: add units when printing params
# TODO: solve weird rounding errors when reading from comets model
# TODO: include all params in one file (maybe layout?) to avoid file writing
# TODO: update media with all exchangeable metabolites from all models
# TODO: give warning when unknown parameter is set
# TODO: write parameters in layout file 
# TODO: model biomass should be added in the layout "add_model" method, and not as a model class field 
# TODO: make a copy function for params, layout and model <|MERGE_RESOLUTION|>--- conflicted
+++ resolved
@@ -113,14 +113,11 @@
         self.km_flag = False
         self.hill_flag = False
         self.convection_flag = False
-<<<<<<< HEAD
+        self.light_flag = False
+
         self.nonlinear_diffusion_flag = False
         self.neutral_drift_flag = False
         self.noise_variance_flag = False
-=======
-        self.light_flag = False
-
->>>>>>> 052b84a4
         self.default_vmax = 10
         self.default_km = 1
         self.default_hill = 1
@@ -163,7 +160,6 @@
                                dtype=object)
         new_row.loc[0,'PARAMETERS'] = parms
         self.signals = self.signals.append(new_row, ignore_index = True)
-<<<<<<< HEAD
     
     def add_neutral_drift_parameter(self, neutralDriftSigma):
         """ toggles neutral drift to on (which is in the model file) and 
@@ -204,7 +200,6 @@
         print("Note: for convection parameters to function,\n"+
               "params.all_params['biomassMotionStyle'] = 'Convection 2D'\n"+
               "must also be set")
-=======
 
     def add_light(self, reaction, abs_coefficient, abs_base):
         if (reaction not in self.reactions['REACTION_NAMES']):
@@ -218,7 +213,6 @@
         """ adds parameters for Convection 2D biomassMotionStyle.  In order,
         the four following parameters are required: packedDensity, elasticModulus,
         frictionConstant, convDiffConstant, noiseVariance """
->>>>>>> 052b84a4
         if not isinstance(packedDensity, float):
             raise ValueError('packed_density must be a float')
         if not isinstance(elasticModulus, float):
@@ -231,7 +225,6 @@
         self.convection_parameters = {'packedDensity': packedDensity,
                                       'elasticModulus': elasticModulus,
                                       'frictionConstant': frictionConstant,
-<<<<<<< HEAD
                                       'convDiffConstant': convDiffConstant}
     
     def add_noise_variance_parameter(self, noiseVariance):
@@ -240,10 +233,6 @@
         self.noise_variance_flag = True
         self.noise_variance = noiseVariance
         
-=======
-                                      'convDiffConstant': convDiffConstant,
-                                      'noiseVariance': noiseVariance}
->>>>>>> 052b84a4
 
     def get_exchange_metabolites(self):
         """ useful for layouts to grab these and get the set of them """
@@ -556,16 +545,9 @@
             lin_opt = re.split('OPTIMIZER',
                                m_filedata_string)[0].count('\n')
             self.optimizer = m_f_lines[lin_opt].split()[1]
-<<<<<<< HEAD
         # '''--------------neutral drift------------------------'''
         if "neutralDrift" in m_filedata_string:
             lin_obj_st = re.split('neutralDrift',
-=======
-            
-        # '''--------------convection---------------------------'''
-        if 'packedDensity' in m_filedata_string:
-            lin_obj_st = re.split('packedDensity',
->>>>>>> 052b84a4
                                   m_filedata_string)[0].count(
                                       '\n')
             if "TRUE" == upper(m_f_lines[lin_obj_st].strip().split()[1]):
@@ -1429,7 +1411,7 @@
         self.__write_regions_chunk(lyt)
         self.__write_periodic_media_chunk(lyt)
         lyt.write(r'  //' + '\n')
-        
+
         self.__write_initial_pop_chunk(lyt)
         self.__write_ext_rxns_chunk(lyt)
         lyt.close()
@@ -2155,9 +2137,9 @@
         if self.parameters.all_params['writeBiomassLog']:
             biomass_out_file = 'biomass_log_' + hex(id(self))
             self.biomass = pd.read_csv(biomass_out_file,
-                                       header=None, delimiter=r'\s+')
-            col_names = ["cycle", "x", "y"]  + [model.id for model in self.layout.models]
-            self.biomass.columns = col_names
+                                       header=None, delimiter=r'\s+',
+                                       names=['cycle', 'x', 'y',
+                                              'species', 'biomass'])
             if delete_files:
                 os.remove(biomass_out_file)
             
@@ -2175,8 +2157,8 @@
                                              names=['Ancestor',
                                                     'Mutation',
                                                     'Species'])
-                if delete_files:
-                    os.remove(genotypes_out_file)
+            if delete_files:
+                os.remove(genotypes_out_file)
                 
         # Read specific media output
         if self.parameters.all_params['writeSpecificMediaLog']:
